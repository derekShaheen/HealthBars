using System;
using System.Collections.Generic;
using System.Diagnostics;
using System.Drawing;
using System.Threading;
using ExileCore2.PoEMemory.Components;
using ExileCore2.PoEMemory.MemoryObjects;
using ExileCore2.Shared.Cache;
using ExileCore2.Shared.Enums;
using RectangleF = ExileCore2.Shared.RectangleF;
using Vector2 = System.Numerics.Vector2;

namespace HealthBars;

public class HealthBar
{
    private static long _idCounter;
    private readonly Stopwatch _dpsStopwatch = Stopwatch.StartNew();
    private bool _isHostile;
    private readonly CachedValue<float> _distanceCache;

    public HealthBar(Entity entity, HealthBarsSettings settings)
    {
        Entity = entity;
        AllSettings = settings;
        _distanceCache = new TimeCache<float>(() => entity.DistancePlayer, 200);
        Update();
    }

    public void CheckUpdate()
    {
        var entityIsHostile = Entity.IsHostile;

        if (_isHostile != entityIsHostile)
        {
            _isHostile = entityIsHostile;
            Update();
        }

        if (Settings.ShowDps)
        {
            DpsRefresh();
        }
    }

    public bool Skip { get; set; } = false;
    public Vector2 LastPosition { get; set; }
    private HealthBarsSettings AllSettings { get; }
    public long StableId { get; } = Interlocked.Increment(ref _idCounter);

    public UnitSettings Settings => Type switch
    {
        CreatureType.Player when Entity.Equals(Entity.Player) => AllSettings.Self,
        CreatureType.Player => AllSettings.Players,
        CreatureType.Minion => AllSettings.Minions,
        CreatureType.Normal => AllSettings.NormalEnemy,
        CreatureType.Magic => AllSettings.MagicEnemy,
        CreatureType.Rare => AllSettings.RareEnemy,
        CreatureType.Unique => AllSettings.UniqueEnemy,
    };

    public RectangleF DisplayArea { get; set; }
    public float Distance => _distanceCache.Value;
    public Entity Entity { get; }
    public CreatureType Type { get; private set; }
    public Life Life => Entity.GetComponent<Life>();
    public float HpPercent => Life.HPPercentage;
    public float EsPercent => Life.ESPercentage;
    public float EhpPercent => CurrentEhp / (float)MaxEhp;
    public int CurrentEhp => Life.CurHP + Life.CurES;
    public int MaxEhp => Life.MaxHP + Life.MaxES;
    public readonly Queue<(DateTime Time, int Value)> EhpHistory = new Queue<(DateTime, int)>();

    public Color Color
    {
        get
        {
            if (IsHidden(Entity))
                return Color.LightGray;

            if (ShouldDrawCullingStrikeIndicator())
                return Settings.CullableColor;

            return Settings.LifeColor;
        }
    }

    private static bool IsHidden(Entity entity)
    {
        try
        {
            return entity.IsHidden;
        }
        catch
        {
            return false;
        }
    }

    private void Update()
    {
        Type = GetEntityType();
    }

    private CreatureType GetEntityType()
    {
        if (Entity.HasComponent<Player>())
        {
            return CreatureType.Player;
        }

        if (Entity.HasComponent<Monster>())
        {
            var objectMagicProperties = Entity.GetComponent<ObjectMagicProperties>();
            if (Entity.IsHostile)
            {
                return objectMagicProperties?.Rarity switch
                {
                    MonsterRarity.White => CreatureType.Normal,
                    MonsterRarity.Magic => CreatureType.Magic,
                    MonsterRarity.Rare => CreatureType.Rare,
                    MonsterRarity.Unique => CreatureType.Unique,
                    _ => CreatureType.Minion
                };
            }

            return CreatureType.Minion;
        }

        return CreatureType.Minion;
    }

    private void DpsRefresh()
    {
        if (_dpsStopwatch.ElapsedMilliseconds >= 200)
        {
            var hp = CurrentEhp;
            if (hp == MaxEhp && EhpHistory.TryPeek(out var entry) && hp == entry.Value)
            {
                EhpHistory.Clear();
            }
            else
            {
                while (EhpHistory.TryPeek(out entry) &&
                       DateTime.UtcNow - entry.Time > TimeSpan.FromMilliseconds(AllSettings.DpsEstimateDuration))
                {
                    EhpHistory.Dequeue();
                }
            }

            EhpHistory.Enqueue((DateTime.UtcNow, hp));
        }
    }
    internal bool ShouldDrawCullingStrikeIndicator()
    {
        if (!AllSettings.HasCullingStrike)
            return false;

<<<<<<< HEAD
        float cullingThreshold = 1 + AllSettings.CullingThreshhold / 100f;

        return Type switch
        {
            CreatureType.Normal => HpPercent <= 0.30f * cullingThreshold,
            CreatureType.Magic => HpPercent <= 0.20f * cullingThreshold,
            CreatureType.Rare => HpPercent <= 0.10f * cullingThreshold,
            CreatureType.Unique => HpPercent <= 0.05f * cullingThreshold,
=======
        float cullingMultiplier = 1.0f + (AllSettings.CullingThreshhold / 100f);

        return Type switch
        {
            CreatureType.Normal => HpPercent <= 0.30f * cullingMultiplier,
            CreatureType.Magic => HpPercent <= 0.20f * cullingMultiplier,
            CreatureType.Rare => HpPercent <= 0.10f * cullingMultiplier,
            CreatureType.Unique => HpPercent <= 0.05f * cullingMultiplier,
>>>>>>> 400f9995
            _ => false
        };
    }
}<|MERGE_RESOLUTION|>--- conflicted
+++ resolved
@@ -156,16 +156,6 @@
         if (!AllSettings.HasCullingStrike)
             return false;
 
-<<<<<<< HEAD
-        float cullingThreshold = 1 + AllSettings.CullingThreshhold / 100f;
-
-        return Type switch
-        {
-            CreatureType.Normal => HpPercent <= 0.30f * cullingThreshold,
-            CreatureType.Magic => HpPercent <= 0.20f * cullingThreshold,
-            CreatureType.Rare => HpPercent <= 0.10f * cullingThreshold,
-            CreatureType.Unique => HpPercent <= 0.05f * cullingThreshold,
-=======
         float cullingMultiplier = 1.0f + (AllSettings.CullingThreshhold / 100f);
 
         return Type switch
@@ -174,7 +164,6 @@
             CreatureType.Magic => HpPercent <= 0.20f * cullingMultiplier,
             CreatureType.Rare => HpPercent <= 0.10f * cullingMultiplier,
             CreatureType.Unique => HpPercent <= 0.05f * cullingMultiplier,
->>>>>>> 400f9995
             _ => false
         };
     }
